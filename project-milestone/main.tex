--- conflicted
+++ resolved
@@ -48,11 +48,7 @@
 
   In NeRF, the model fits a radiance field from $\mathbb{R}^{5} \rightarrow \mathbb{R}^{4}$. The input of the randiance function includes the sample position and view direction. However, since the vector field our model fits is view-independent, the input space is only $\mathbb{R}^{5}$. This makes it easier for the model to capture more information from a smaller dataset.
 
-<<<<<<< HEAD
-  In this study, we aim to develop a new method for hair reconstruction. The major goal of this model is to provide detailed growth vector for direct volumetric rendering or as a guidance for hair strand generation.
-=======
   On top of that, the volumetric renderer on vector field also differs from the one on radiance field. In this case, NeRF only integrate the sampled radiance for each ray, while our model need to project the sample vector onto the filming plane an then integrate the projected vector.
->>>>>>> bbcb55fe
 
   \section{Method}
     \subsection{Data Preprocess}
